package io.auklet.agent;

import org.eclipse.paho.client.mqttv3.MqttClient;
import org.eclipse.paho.client.mqttv3.MqttException;

import java.util.concurrent.Executors;
import java.util.concurrent.ScheduledExecutorService;
import java.util.concurrent.TimeUnit;

import org.slf4j.Logger;
import org.slf4j.LoggerFactory;

public final class Auklet {

    static protected String AppId;
    static protected String ApiKey;
    static protected MqttClient client;
    static private Logger logger = LoggerFactory.getLogger(Auklet.class);

    /*
    Ref: https://github.com/eclipse/paho.mqtt.java/issues/402#issuecomment-424686340
     */
    static private ScheduledExecutorService mqttThreadPool = Executors.newScheduledThreadPool(10,
            (Runnable r) -> {
                Thread t = Executors.defaultThreadFactory().newThread(r);
                t.setDaemon(true);
                return t;
            });

    private Auklet(){ }

    private static void setup(String appId, String apiKey, boolean handleShutDown){
        ApiKey = apiKey;
        AppId = appId;

        if(handleShutDown) {
<<<<<<< HEAD
            Runtime.getRuntime().addShutdownHook(new Thread() {
                public void run() {
                    try {
                        logger.info("Auklet agent shutting down");
                        Auklet.shutdown();
                    } catch (Exception e) {
                        logger.error("error while shutting down Auklet agent " + e.getMessage());
                    }
                }
            });
=======
            Runtime.getRuntime().addShutdownHook(
                    new Thread(() -> {
                        try {
                            System.out.println("Auklet agent shutting down");
                            Auklet.shutdown();
                        } catch (Exception e) {
                            System.out.println(e.getMessage());
                        }
                    })
            );
>>>>>>> ad376a46
        }

        SystemMetrics.initSystemMetrics();

        String folderPath = Util.createCustomFolder("user.dir");
        if (folderPath == null){
            folderPath = Util.createCustomFolder("user.home");
        }
        if (folderPath == null){
            folderPath = Util.createCustomFolder("java.io.tmpdir");
        }
        logger.info("Directory to store creds: " + folderPath);

        if(Device.get_Certs(folderPath) && Device.register_device(folderPath)) {
            client = MQTT.connectMqtt(folderPath, mqttThreadPool);
            if (client != null) {
                AukletExceptionHandler.setup();
            }
        }
    }

    public static void init(String appId, String apiKey){
        setup(appId, apiKey, true);
    }

    public static void init(String appId, String apiKey, boolean handleShutDown){
        setup(appId, apiKey, handleShutDown);
    }

    public static void exception(Throwable thrown){
        AukletExceptionHandler.sendEvent(thrown);
    }

    public static void shutdown() {
        if (client.isConnected()) {
            try {
                client.disconnect();
            } catch (MqttException e) {
                logger.error("Error while disconnecting mqtt client" + e.getMessage());
                try {
                    client.disconnectForcibly();
                } catch (MqttException e2) {
                }
            }
        }
        try {
            client.close();
        } catch (MqttException e) {
            logger.error("Error while closing mqtt client" + e.getMessage());
        } finally {
            mqttThreadPool.shutdown();
            try {
                mqttThreadPool.awaitTermination(3, TimeUnit.SECONDS);
            } catch (InterruptedException e2) {}
        }
    }

    public static String getBaseUrl() {
      String fromEnv = System.getenv("AUKLET_BASEURL");
      return fromEnv != null ? fromEnv : "https://api.auklet.io";
    }

}<|MERGE_RESOLUTION|>--- conflicted
+++ resolved
@@ -34,29 +34,16 @@
         AppId = appId;
 
         if(handleShutDown) {
-<<<<<<< HEAD
-            Runtime.getRuntime().addShutdownHook(new Thread() {
-                public void run() {
-                    try {
-                        logger.info("Auklet agent shutting down");
-                        Auklet.shutdown();
-                    } catch (Exception e) {
-                        logger.error("error while shutting down Auklet agent " + e.getMessage());
-                    }
-                }
-            });
-=======
             Runtime.getRuntime().addShutdownHook(
                     new Thread(() -> {
                         try {
-                            System.out.println("Auklet agent shutting down");
+                            logger.info("Auklet agent shutting down");
                             Auklet.shutdown();
                         } catch (Exception e) {
-                            System.out.println(e.getMessage());
+                            logger.error("error while shutting down Auklet agent " + e.getMessage());
                         }
                     })
             );
->>>>>>> ad376a46
         }
 
         SystemMetrics.initSystemMetrics();

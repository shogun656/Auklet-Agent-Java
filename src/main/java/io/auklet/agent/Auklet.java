--- conflicted
+++ resolved
@@ -1,7 +1,6 @@
 package io.auklet.agent;
 
 import org.eclipse.paho.client.mqttv3.MqttAsyncClient;
-import org.eclipse.paho.client.mqttv3.MqttClient;
 import org.eclipse.paho.client.mqttv3.MqttException;
 
 import java.util.concurrent.Executors;
@@ -94,11 +93,7 @@
             mqttThreadPool.shutdown();
             try {
                 mqttThreadPool.awaitTermination(3, TimeUnit.SECONDS);
-<<<<<<< HEAD
             } catch (InterruptedException e2) { }
-=======
-            } catch (InterruptedException e2) {}
->>>>>>> ad376a46
         }
     }
 

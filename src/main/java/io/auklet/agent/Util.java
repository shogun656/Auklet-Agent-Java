package io.auklet.agent;

import org.apache.commons.codec.binary.Hex;

import java.io.*;
import java.net.*;
import java.security.MessageDigest;
import java.security.NoSuchAlgorithmException;
<<<<<<< HEAD
=======
import java.util.*;
>>>>>>> da4ac850

public final class Util {

    private Util(){ }

    protected static String getMacAddressHash() {
        InetAddress ip;
        String machash = "";
        NetworkInterface networkinterface = null;
        try {
            Enumeration<NetworkInterface> n = NetworkInterface.getNetworkInterfaces();
            for (; n.hasMoreElements();)
            {
                NetworkInterface e = n.nextElement();
                if (!e.isLoopback()) { // Check against network interface "127.0.0.1"
                    networkinterface = e;
                }
                if(e.getHardwareAddress() != null) {
                    break;
                }
            }

            byte[] mac = networkinterface.getHardwareAddress();

            StringBuilder sb = new StringBuilder();
            for (int i = 0; i < mac.length; i++) {
                sb.append(String.format("%02X%s", mac[i], (i < mac.length - 1) ? "-" : ""));
            }

            byte[] macBytes = String.valueOf(sb).getBytes("UTF-8");
            MessageDigest md = MessageDigest.getInstance("MD5");
            byte[] macHashByte = md.digest(macBytes);
            machash = Hex.encodeHexString(macHashByte);


        } catch (SocketException | NoSuchAlgorithmException | UnsupportedEncodingException e) {

            e.printStackTrace();

        }
        return machash;

    }

    protected static String getIpAddress(){
        String ipAddr = "";
        try {
            URL whatismyip = new URL("http://checkip.amazonaws.com");
            BufferedReader in = new BufferedReader(new InputStreamReader(
                    whatismyip.openStream()));

            ipAddr = in.readLine(); //you get the IP as a String
            System.out.println("Current IP Address: " + ipAddr);

        } catch (IOException e) {
            e.printStackTrace();

        }
        return ipAddr;
    }

    protected static String createCustomFolder(String sysProperty) {

        String path = System.getProperty(sysProperty) + File.separator + "aukletFiles";
        File newfile = new File(path);
        if (newfile.exists()){
            System.out.println("folder already exists");
        } else if (newfile.mkdir()){
            System.out.println("folder created");
        } else {
            System.out.println("folder was not created for " + sysProperty);
            return null;
        }

        return path;
    }
}<|MERGE_RESOLUTION|>--- conflicted
+++ resolved
@@ -6,10 +6,7 @@
 import java.net.*;
 import java.security.MessageDigest;
 import java.security.NoSuchAlgorithmException;
-<<<<<<< HEAD
-=======
 import java.util.*;
->>>>>>> da4ac850
 
 public final class Util {
 

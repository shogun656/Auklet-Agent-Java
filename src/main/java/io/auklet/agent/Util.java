package io.auklet.agent;

import org.apache.commons.codec.binary.Hex;
import org.slf4j.Logger;
import org.slf4j.LoggerFactory;

import java.io.*;
import java.net.*;
import java.security.MessageDigest;
import java.security.NoSuchAlgorithmException;
import java.util.*;

public final class Util {

<<<<<<< HEAD
    static private Logger logger = LoggerFactory.getLogger(Util.class);

    private Util(){ }
=======
    private Util() { }
>>>>>>> ad376a46

    protected static String getMacAddressHash() {
        String machash = "";
        NetworkInterface networkinterface = null;
        try {
            Enumeration<NetworkInterface> n = NetworkInterface.getNetworkInterfaces();
            for (; n.hasMoreElements();) {
                NetworkInterface e = n.nextElement();
                if (!e.isLoopback()) { // Check against network interface "127.0.0.1"
                    networkinterface = e;
                }
                if (e.getHardwareAddress() != null) {
                    break;
                }
            }
            logger.debug("Network Interface: " + networkinterface);

            byte[] mac = networkinterface.getHardwareAddress();

            StringBuilder sb = new StringBuilder();
            for (int i = 0; i < mac.length; i++) {
                sb.append(String.format("%02X%s", mac[i], (i < mac.length - 1) ? "-" : ""));
            }

            byte[] macBytes = String.valueOf(sb).getBytes("UTF-8");
            MessageDigest md = MessageDigest.getInstance("MD5");
            byte[] macHashByte = md.digest(macBytes);
            machash = Hex.encodeHexString(macHashByte);

        } catch (SocketException | NoSuchAlgorithmException | UnsupportedEncodingException e) {
<<<<<<< HEAD

            logger.error("Error while computing the mac address hash: " + e.getMessage());

=======
            e.printStackTrace();
>>>>>>> ad376a46
        }
        return machash;
    }

    protected static String getIpAddress() {
        String ipAddr = "";
        try {
            URL whatismyip = new URL("http://checkip.amazonaws.com");
            BufferedReader in = new BufferedReader(new InputStreamReader(
                    whatismyip.openStream()));

            ipAddr = in.readLine(); //you get the IP as a String
        } catch (IOException e) {
<<<<<<< HEAD
            logger.error("Error while fetching the ip address: " + e.getMessage());

=======
            e.printStackTrace();
>>>>>>> ad376a46
        }
        return ipAddr;
    }

    protected static String createCustomFolder(String sysProperty) {
        String path = System.getProperty(sysProperty) + File.separator + "aukletFiles";
        File newfile = new File(path);
<<<<<<< HEAD
        if (newfile.exists()){
            logger.debug("Folder already exists");
        } else if (newfile.mkdir()){
            logger.debug("Folder created");
=======
        if (newfile.exists()) {
            System.out.println("folder already exists");
        } else if (newfile.mkdir()) {
            System.out.println("folder created");
>>>>>>> ad376a46
        } else {
            logger.debug("Folder was not created for " + sysProperty);
            return null;
        }

        return path;
    }
}<|MERGE_RESOLUTION|>--- conflicted
+++ resolved
@@ -12,13 +12,9 @@
 
 public final class Util {
 
-<<<<<<< HEAD
     static private Logger logger = LoggerFactory.getLogger(Util.class);
 
     private Util(){ }
-=======
-    private Util() { }
->>>>>>> ad376a46
 
     protected static String getMacAddressHash() {
         String machash = "";
@@ -49,13 +45,7 @@
             machash = Hex.encodeHexString(macHashByte);
 
         } catch (SocketException | NoSuchAlgorithmException | UnsupportedEncodingException e) {
-<<<<<<< HEAD
-
             logger.error("Error while computing the mac address hash: " + e.getMessage());
-
-=======
-            e.printStackTrace();
->>>>>>> ad376a46
         }
         return machash;
     }
@@ -69,12 +59,7 @@
 
             ipAddr = in.readLine(); //you get the IP as a String
         } catch (IOException e) {
-<<<<<<< HEAD
             logger.error("Error while fetching the ip address: " + e.getMessage());
-
-=======
-            e.printStackTrace();
->>>>>>> ad376a46
         }
         return ipAddr;
     }
@@ -82,17 +67,10 @@
     protected static String createCustomFolder(String sysProperty) {
         String path = System.getProperty(sysProperty) + File.separator + "aukletFiles";
         File newfile = new File(path);
-<<<<<<< HEAD
-        if (newfile.exists()){
+        if (newfile.exists()) {
             logger.debug("Folder already exists");
-        } else if (newfile.mkdir()){
+        } else if (newfile.mkdir()) {
             logger.debug("Folder created");
-=======
-        if (newfile.exists()) {
-            System.out.println("folder already exists");
-        } else if (newfile.mkdir()) {
-            System.out.println("folder created");
->>>>>>> ad376a46
         } else {
             logger.debug("Folder was not created for " + sysProperty);
             return null;

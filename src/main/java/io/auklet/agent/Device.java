package io.auklet.agent;

import org.apache.http.client.HttpClient;
import org.apache.http.client.methods.HttpGet;
import org.apache.http.impl.client.HttpClientBuilder;
import org.apache.http.HttpResponse;
import org.apache.http.client.methods.HttpPost;
import org.apache.http.entity.StringEntity;
import org.json.JSONObject;

import javax.crypto.Cipher;
import javax.crypto.spec.SecretKeySpec;
import java.io.*;

import java.net.HttpURLConnection;
import java.net.URISyntaxException;
import java.net.URL;
import java.nio.charset.StandardCharsets;
import java.nio.file.NoSuchFileException;
import java.nio.file.Path;
import java.nio.file.Paths;
import java.security.Key;
import java.util.Scanner;
import java.nio.file.Files;

public final class Device {

    private Device(){ }

    // AppId is 22 bytes but AES is a 128-bit block cipher supporting keys of 128, 192, and 256 bits.
    private static final Key aesKey = new SecretKeySpec(Auklet.AppId.substring(0,16).getBytes(), "AES");

    private static String client_id;
    private static String client_username;
    private static String client_password;
    private static String organization;

<<<<<<< HEAD
    public static boolean register_device(){
=======
    public static boolean register_device(String folderPath) {
        String filename = "/.AukletAuth";
>>>>>>> ad376a46

        try {
            Path fileLocation = Paths.get(Auklet.folderPath + filename);
            byte[] data = Files.readAllBytes(fileLocation);
            Cipher cipher = Cipher.getInstance("AES");
            cipher.init(Cipher.DECRYPT_MODE, aesKey);
            String decrypted = new String(cipher.doFinal(data));
            setCreds(new JSONObject(decrypted));

        } catch (FileNotFoundException | NoSuchFileException e) {
            JSONObject newObject = create_device();
            if (newObject != null) {
                setCreds(newObject);
<<<<<<< HEAD
                writeCreds(Auklet.folderPath + filename);
            }
            else return false;
=======
                writeCreds(folderPath + filename);
            } else return false;
>>>>>>> ad376a46

        } catch (Exception e) {
            e.printStackTrace();
            return false;
        }
        return true;
    }

    private static JSONObject create_device() {
        HttpClient httpClient = HttpClientBuilder.create().build();

        try {
            JSONObject obj = new JSONObject();
            obj.put("mac_address_hash", Util.getMacAddressHash());
            obj.put("application", Auklet.AppId);

            HttpPost request = new HttpPost(Auklet.getBaseUrl() + "/private/devices/");
            StringEntity params = new StringEntity(obj.toString());
<<<<<<< HEAD
=======

>>>>>>> ad376a46
            request.addHeader("content-type", "application/json");
            request.addHeader("Authorization", "JWT "+Auklet.ApiKey);
            request.setEntity(params);
            HttpResponse response = httpClient.execute(request);

            if(response.getStatusLine().getStatusCode() == 201) {
                String text;
                try (Scanner scanner = new Scanner(response.getEntity().getContent(), StandardCharsets.UTF_8.name())) {
                    text = scanner.useDelimiter("\\A").next();
                } catch (Exception e) {
                    System.out.println("Exception during reading contents of create device: " + e.getMessage());
                    return null;
                }
<<<<<<< HEAD

=======
>>>>>>> ad376a46
                return new JSONObject(text);
            } else {
                System.out.println("could not create a device and status code is: " +
                        response.getStatusLine().getStatusCode());
            }
        } catch (Exception ex) {
            System.out.println(ex.getMessage());
            ex.printStackTrace();
        }
        return null;
    }

    private static void setCreds(JSONObject jsonObject) {
        client_password = jsonObject.getString("client_password");
        client_username = jsonObject.getString("id");
        client_id = jsonObject.getString("client_id");
        organization = jsonObject.getString("organization");
    }

    private static void writeCreds(String filename) {
        JSONObject obj = new JSONObject();
        obj.put("client_password", client_password);
        obj.put("id", client_username);
        obj.put("client_id", client_id);
        obj.put("organization", organization);

        try (FileOutputStream file = new FileOutputStream(filename)) {
            Cipher cipher = Cipher.getInstance("AES");
            cipher.init(Cipher.ENCRYPT_MODE, aesKey);
            byte[] encrypted = cipher.doFinal(obj.toString().getBytes());

            file.write(encrypted);
            file.flush();

        } catch (Exception e) {
            e.printStackTrace();
        }
    }

    public static String getClient_Username(){
        return client_username;
    }

    public static String getClient_Password(){
        return client_password;
    }

    public static String getClient_Id(){
        return client_id;
    }

    public static String getOrganization(){
        return organization;
    }

<<<<<<< HEAD
    public static boolean get_Certs() {
=======
    public static boolean get_Certs(String folderPath) {
>>>>>>> ad376a46
        try {
            File file = new File(Auklet.folderPath + "/CA");
            if (file.createNewFile()) {
                HttpResponse response = httpGet("/private/devices/certificates/");
                if (response.getStatusLine().getStatusCode() == 200) {
                    InputStream ca = response.getEntity().getContent();
                    String text;
                    try (Scanner scanner = new Scanner(ca, StandardCharsets.UTF_8.name())) {
                        text = scanner.useDelimiter("\\A").next();
                    }

                    FileWriter writer = new FileWriter(Auklet.folderPath + "/CA");
                    writer.write(text);
                    writer.close();
                    System.out.println("CA File is created!");
                } else {
                    System.out.println("Get cert response code: " + response.getStatusLine().getStatusCode());
                    if(file.delete()){
                        System.out.println("CA file deleted");
                        return false;
                    }
                }
            } else {
                System.out.println("CA File already exists.");
            }
<<<<<<< HEAD
        } catch (Exception e) {
            e.printStackTrace();
            System.out.println(e.getMessage());
            return false;
        }
        return true;
    }

    public static boolean initLimitsConfig() {
        try {
            String limits = Auklet.folderPath + "/limits";
            File limitsFile = new File(limits);
            limitsFile.createNewFile();
            DataRetention.setUsageFile(Auklet.folderPath + "/usage");

            HttpResponse response = httpGet(String.format("/private/devices/%s/config/", Auklet.AppId));
            if (response.getStatusLine().getStatusCode() == 200) {
                InputStream config = response.getEntity().getContent();
                String text;
                try (Scanner scanner = new Scanner(config, StandardCharsets.UTF_8.name())) {
                    text = scanner.useDelimiter("\\A").next();
                }
                JSONObject conf = new JSONObject(text).getJSONObject("config");
                DataRetention.initDataRetention(conf);

                FileWriter writer = new FileWriter(limits);
                writer.write(conf.toString());
                writer.close();
                System.out.println("Config File was stored");
            } else {
                System.out.println("Get config response code: " + response.getStatusLine().getStatusCode());
            }
=======
>>>>>>> ad376a46
        } catch (Exception e) {
            e.printStackTrace();
            System.out.println(e.getMessage());
            return false;
        }
        return true;
    }

    public static HttpResponse httpGet(String link) throws URISyntaxException, IOException {
        HttpClient httpClient = HttpClientBuilder.create().build();
        URL newUrl = new URL(Auklet.getBaseUrl() + link);
        HttpURLConnection con = (HttpURLConnection) newUrl.openConnection();

        con.setRequestProperty("Authorization", "JWT " + Auklet.ApiKey);
        con.setDoInput(true);
        con.setRequestMethod("GET");
        con.setInstanceFollowRedirects(true);

        con.getResponseCode();

        HttpGet request = new HttpGet(con.getURL().toURI());
        return httpClient.execute(request);
    }
}<|MERGE_RESOLUTION|>--- conflicted
+++ resolved
@@ -35,12 +35,8 @@
     private static String client_password;
     private static String organization;
 
-<<<<<<< HEAD
     public static boolean register_device(){
-=======
-    public static boolean register_device(String folderPath) {
         String filename = "/.AukletAuth";
->>>>>>> ad376a46
 
         try {
             Path fileLocation = Paths.get(Auklet.folderPath + filename);
@@ -54,14 +50,9 @@
             JSONObject newObject = create_device();
             if (newObject != null) {
                 setCreds(newObject);
-<<<<<<< HEAD
                 writeCreds(Auklet.folderPath + filename);
             }
             else return false;
-=======
-                writeCreds(folderPath + filename);
-            } else return false;
->>>>>>> ad376a46
 
         } catch (Exception e) {
             e.printStackTrace();
@@ -80,10 +71,7 @@
 
             HttpPost request = new HttpPost(Auklet.getBaseUrl() + "/private/devices/");
             StringEntity params = new StringEntity(obj.toString());
-<<<<<<< HEAD
-=======
-
->>>>>>> ad376a46
+
             request.addHeader("content-type", "application/json");
             request.addHeader("Authorization", "JWT "+Auklet.ApiKey);
             request.setEntity(params);
@@ -97,10 +85,7 @@
                     System.out.println("Exception during reading contents of create device: " + e.getMessage());
                     return null;
                 }
-<<<<<<< HEAD
-
-=======
->>>>>>> ad376a46
+
                 return new JSONObject(text);
             } else {
                 System.out.println("could not create a device and status code is: " +
@@ -156,11 +141,7 @@
         return organization;
     }
 
-<<<<<<< HEAD
     public static boolean get_Certs() {
-=======
-    public static boolean get_Certs(String folderPath) {
->>>>>>> ad376a46
         try {
             File file = new File(Auklet.folderPath + "/CA");
             if (file.createNewFile()) {
@@ -186,7 +167,6 @@
             } else {
                 System.out.println("CA File already exists.");
             }
-<<<<<<< HEAD
         } catch (Exception e) {
             e.printStackTrace();
             System.out.println(e.getMessage());
@@ -219,8 +199,6 @@
             } else {
                 System.out.println("Get config response code: " + response.getStatusLine().getStatusCode());
             }
-=======
->>>>>>> ad376a46
         } catch (Exception e) {
             e.printStackTrace();
             System.out.println(e.getMessage());

package io.auklet.agent;

import org.apache.http.HttpResponse;
import org.apache.http.client.HttpClient;
import org.apache.http.client.methods.HttpGet;
import org.apache.http.client.methods.HttpPost;
import org.apache.http.entity.StringEntity;
import org.apache.http.impl.client.HttpClientBuilder;
import org.json.JSONObject;
import org.slf4j.Logger;
import org.slf4j.LoggerFactory;

import javax.crypto.Cipher;
import javax.crypto.spec.SecretKeySpec;
import java.io.*;
import java.net.HttpURLConnection;
import java.net.URL;
import java.nio.charset.StandardCharsets;
import java.nio.file.Files;
import java.nio.file.NoSuchFileException;
import java.nio.file.Path;
import java.nio.file.Paths;
import java.security.Key;
import java.util.Scanner;

public final class Device {

    private Device(){ }

    private static Logger logger = LoggerFactory.getLogger(Device.class);

    // appId is 22 bytes but AES is a 128-bit block cipher supporting keys of 128, 192, and 256 bits.
    private static final Key aesKey = new SecretKeySpec(Auklet.appId.substring(0,16).getBytes(), "AES");

    private static String clientId;
    private static String clientUsername;
    private static String clientPassword;
    private static String organization;

    public static boolean registerDevice(){
        String filename = "/.AukletAuth";

        try {
            Path fileLocation = Paths.get(Auklet.getFolderPath() + filename);
            byte[] data = Files.readAllBytes(fileLocation);
            logger.info("Auklet auth file content length: {}", data.length);

            Cipher cipher = Cipher.getInstance("AES");
            cipher.init(Cipher.DECRYPT_MODE, aesKey);
            String decrypted = new String(cipher.doFinal(data));
            setCreds(new JSONObject(decrypted));

        } catch (FileNotFoundException | NoSuchFileException e) {
            logger.info("Creating a new Auklet auth file");
            JSONObject newObject = createDevice();
            if (newObject != null) {
                setCreds(newObject);
                writeCreds(Auklet.getFolderPath() + filename);
            } else return false;

        } catch (Exception e) {
            logger.error("Error during device registration", e);
            return false;
        }
        return true;
    }

    private static JSONObject createDevice() {
        HttpClient httpClient = HttpClientBuilder.create().build();

        try {
            JSONObject obj = new JSONObject();
            obj.put("mac_address_hash", Util.getMacAddressHash());
            obj.put("application", Auklet.appId);

            HttpPost request = new HttpPost(Auklet.getBaseUrl() + "/private/devices/");
            StringEntity params = new StringEntity(obj.toString());

            request.addHeader("content-type", "application/json");
            request.addHeader("Authorization", "JWT " + Auklet.apiKey);
            request.setEntity(params);
            HttpResponse response = httpClient.execute(request);

            String contents = Util.readContents(response);

            if(response.getStatusLine().getStatusCode() == 201 && contents != null) {
                return new JSONObject(contents);
            } else {
                logger.error("Error while creating device: {}: {}", response.getStatusLine(), contents);
            }
        } catch (Exception ex) {
            logger.error("Error while posting device info", ex);
        }
        return null;
    }

    private static void setCreds(JSONObject jsonObject) {
        clientPassword = jsonObject.getString("clientPassword");
        clientUsername = jsonObject.getString("id");
        clientId = jsonObject.getString("clientId");
        organization = jsonObject.getString("organization");
    }

    private static void writeCreds(String filename) {
        JSONObject obj = new JSONObject();
        obj.put("clientPassword", clientPassword);
        obj.put("id", clientUsername);
        obj.put("clientId", clientId);
        obj.put("organization", organization);

        try (FileOutputStream file = new FileOutputStream(filename)) {
            Cipher cipher = Cipher.getInstance("AES");
            cipher.init(Cipher.ENCRYPT_MODE, aesKey);
            byte[] encrypted = cipher.doFinal(obj.toString().getBytes());

            file.write(encrypted);
            file.flush();

        } catch (Exception e) {
            logger.error("Error while writing Auklet auth credentials", e);
        }
    }

    public static String getClientUsername(){
        return clientUsername;
    }

    public static String getClientPassword(){
        return clientPassword;
    }

    public static String getClientId(){
        return clientId;
    }

    public static String getOrganization(){
        return organization;
    }

<<<<<<< HEAD
    protected static boolean get_Certs() {
        try {
            File file = new File(Auklet.getFolderPath() + "/CA");
            if (file.createNewFile()) {
=======
    public static boolean getCerts() {
        File caFile = new File(Auklet.folderPath + "/CA");
        boolean success = false;
        if (caFile.exists()) {
            logger.info("CA file already exists");
            success = true;
        } else {
            try (FileWriter writer = new FileWriter(caFile)) {
>>>>>>> d320154e
                HttpClient httpClient = HttpClientBuilder.create().build();
                URL newUrl = new URL(Auklet.getBaseUrl() + "/private/devices/certificates/");
                HttpURLConnection con = (HttpURLConnection) newUrl.openConnection();

                con.setRequestProperty("Authorization", "JWT " + Auklet.apiKey);
                con.setDoInput(true);
                con.setRequestMethod("GET");
                con.setInstanceFollowRedirects(true);

                con.getResponseCode();

                HttpGet request = new HttpGet(con.getURL().toURI());
                HttpResponse response = httpClient.execute(request);

                String contents = Util.readContents(response);

                if (response.getStatusLine().getStatusCode() == 200 && contents != null) {
<<<<<<< HEAD
                    FileWriter writer = new FileWriter(Auklet.getFolderPath() + "/CA");
=======
>>>>>>> d320154e
                    writer.write(contents);
                    logger.info("CA File has been created!");
                    success = true;
                } else {
                    logger.error("Error while getting certs: {}: {}",
                            response.getStatusLine(), contents);
                }
            } catch (Exception e) {
                logger.error("Error while getting CA cert", e);
            }
        }
        if (!success && Util.deleteFile(caFile)) {
            logger.info("CA file deleted");
        }
        return success;
    }

    public static boolean initLimitsConfig() {
<<<<<<< HEAD
        try {
            String limits = Auklet.getFolderPath() + "/limits";
            File limitsFile = new File(limits);
            limitsFile.createNewFile();
            DataRetention.setUsageFile(Auklet.getFolderPath() + "/usage");
=======
        String limits = Auklet.folderPath + "/limits";
        try (FileWriter writer = new FileWriter(limits)) {
            DataRetention.setUsageFile(Auklet.folderPath + "/usage");
>>>>>>> d320154e

            HttpClient httpClient = HttpClientBuilder.create().build();
            HttpGet request = new HttpGet(Auklet.getBaseUrl() + String.format("/private/devices/%s/app_config/",
                    Auklet.appId));
            request.addHeader("Authorization", "JWT " + Auklet.apiKey);
            HttpResponse response = httpClient.execute(request);
            if (logger.isInfoEnabled()) {
                logger.info(response.getStatusLine().toString());
            }

            if (response.getStatusLine().getStatusCode() == 200) {
                InputStream config = response.getEntity().getContent();
                String text;
                try (Scanner scanner = new Scanner(config, StandardCharsets.UTF_8.name())) {
                    text = scanner.useDelimiter("\\A").next();
                }
                JSONObject conf = new JSONObject(text).getJSONObject("config");

                writer.write(conf.toString());

                DataRetention.initDataRetention(conf);
                logger.info("Config File was stored");
            } else {
                logger.error("Get config response code: {}", response.getStatusLine().getStatusCode());
            }
        } catch (Exception e) {
            logger.error("Unable to initialize Config", e);
            return false;
        }
        return true;
    }
}<|MERGE_RESOLUTION|>--- conflicted
+++ resolved
@@ -137,21 +137,14 @@
         return organization;
     }
 
-<<<<<<< HEAD
-    protected static boolean get_Certs() {
-        try {
-            File file = new File(Auklet.getFolderPath() + "/CA");
-            if (file.createNewFile()) {
-=======
     public static boolean getCerts() {
-        File caFile = new File(Auklet.folderPath + "/CA");
+        File caFile = new File(Auklet.getFolderPath() + "/CA");
         boolean success = false;
         if (caFile.exists()) {
             logger.info("CA file already exists");
             success = true;
         } else {
             try (FileWriter writer = new FileWriter(caFile)) {
->>>>>>> d320154e
                 HttpClient httpClient = HttpClientBuilder.create().build();
                 URL newUrl = new URL(Auklet.getBaseUrl() + "/private/devices/certificates/");
                 HttpURLConnection con = (HttpURLConnection) newUrl.openConnection();
@@ -169,10 +162,6 @@
                 String contents = Util.readContents(response);
 
                 if (response.getStatusLine().getStatusCode() == 200 && contents != null) {
-<<<<<<< HEAD
-                    FileWriter writer = new FileWriter(Auklet.getFolderPath() + "/CA");
-=======
->>>>>>> d320154e
                     writer.write(contents);
                     logger.info("CA File has been created!");
                     success = true;
@@ -191,17 +180,9 @@
     }
 
     public static boolean initLimitsConfig() {
-<<<<<<< HEAD
-        try {
-            String limits = Auklet.getFolderPath() + "/limits";
-            File limitsFile = new File(limits);
-            limitsFile.createNewFile();
-            DataRetention.setUsageFile(Auklet.getFolderPath() + "/usage");
-=======
         String limits = Auklet.folderPath + "/limits";
         try (FileWriter writer = new FileWriter(limits)) {
-            DataRetention.setUsageFile(Auklet.folderPath + "/usage");
->>>>>>> d320154e
+            DataRetention.setUsageFile(Auklet.getFolderPath() + "/usage");
 
             HttpClient httpClient = HttpClientBuilder.create().build();
             HttpGet request = new HttpGet(Auklet.getBaseUrl() + String.format("/private/devices/%s/app_config/",

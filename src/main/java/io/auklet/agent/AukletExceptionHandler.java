--- conflicted
+++ resolved
@@ -30,12 +30,7 @@
     }
 
     protected static AukletExceptionHandler setup() {
-<<<<<<< HEAD
-
         logger.info("Auklet Configuring uncaught exception handler.");
-=======
-        System.out.println("Configuring uncaught exception handler.");
->>>>>>> ad376a46
         Thread.UncaughtExceptionHandler currentHandler = Thread.getDefaultUncaughtExceptionHandler();
         if (currentHandler != null) {
             logger.info("Default UncaughtExceptionHandler class='" + currentHandler.getClass().getName() + "'");

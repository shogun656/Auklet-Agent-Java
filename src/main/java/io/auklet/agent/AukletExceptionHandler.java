package io.auklet.agent;

import org.slf4j.Logger;
import org.slf4j.LoggerFactory;

import java.util.ArrayList;
import java.util.HashMap;
import java.util.List;
import java.util.Map;

public final class AukletExceptionHandler implements Thread.UncaughtExceptionHandler {

    private Thread.UncaughtExceptionHandler defaultExceptionHandler;
    private static Logger logger = LoggerFactory.getLogger(AukletExceptionHandler.class);

    private AukletExceptionHandler(Thread.UncaughtExceptionHandler defaultExceptionHandler) {
        this.defaultExceptionHandler = defaultExceptionHandler;
    }

    @Override
    public void uncaughtException(Thread thread, Throwable thrown) {
        if (defaultExceptionHandler != null) {
            // call the original handler
            defaultExceptionHandler.uncaughtException(thread, thrown);
        } else if (!(thrown instanceof ThreadDeath)) {
            sendEvent(thrown);
        }
    }

    protected static AukletExceptionHandler setup() {
        logger.info("Auklet Configuring uncaught exception handler");
        Thread.UncaughtExceptionHandler currentHandler = Thread.getDefaultUncaughtExceptionHandler();
        if (currentHandler != null) {
            logger.info("Default UncaughtExceptionHandler class= {}",
                    currentHandler.getClass().getName());
        }

        AukletExceptionHandler handler = new AukletExceptionHandler(currentHandler);
        Thread.setDefaultUncaughtExceptionHandler(handler);
        return handler;
    }

    protected static synchronized void sendEvent(Throwable thrown) {
        List<Object> list = new ArrayList<>();

        for (StackTraceElement se : thrown.getStackTrace()) {
            Map<String, Object> map = new HashMap<>();
            map.put("functionName", se.getMethodName());
            map.put("className", se.getClassName());
            map.put("filePath", se.getFileName());
            map.put("lineNumber", se.getLineNumber());
            list.add(map);
        }
        Map<String, Object> map = startMessage(list, thrown.toString());
        byte[] bytesToSend = Messages.createMessagePack(map);

<<<<<<< HEAD
        Auklet.client.sendEvent("java/events/", bytesToSend);
=======
        try {
            byte[] bytesToSend = Messages.createMessagePack();
            if (DataRetention.hasNotExceededDataLimit(bytesToSend.length)) {
                MqttMessage message = new MqttMessage(bytesToSend);
                message.setQos(1); // At Least Once Semantics
                Auklet.client.publish("java/events/" + Device.getOrganization() + "/" +
                        Device.getClientUsername(), message);
                logger.info("Duplicate message published: {}", message.isDuplicate());
            }
        } catch (MqttException | NullPointerException e) {
            logger.error("Error while publishing the MQTT message", e);
        }
>>>>>>> d320154e
    }

    private static Map<String, Object> startMessage(List<Object> stackTraceList, String exceptionMessage) {
        Map<String, Object> map = new HashMap<>();
        map.put("stackTrace", stackTraceList);
        map.put("timestamp", System.currentTimeMillis());
        map.put("excType", exceptionMessage);
        return map;
    }

}<|MERGE_RESOLUTION|>--- conflicted
+++ resolved
@@ -54,22 +54,7 @@
         Map<String, Object> map = startMessage(list, thrown.toString());
         byte[] bytesToSend = Messages.createMessagePack(map);
 
-<<<<<<< HEAD
         Auklet.client.sendEvent("java/events/", bytesToSend);
-=======
-        try {
-            byte[] bytesToSend = Messages.createMessagePack();
-            if (DataRetention.hasNotExceededDataLimit(bytesToSend.length)) {
-                MqttMessage message = new MqttMessage(bytesToSend);
-                message.setQos(1); // At Least Once Semantics
-                Auklet.client.publish("java/events/" + Device.getOrganization() + "/" +
-                        Device.getClientUsername(), message);
-                logger.info("Duplicate message published: {}", message.isDuplicate());
-            }
-        } catch (MqttException | NullPointerException e) {
-            logger.error("Error while publishing the MQTT message", e);
-        }
->>>>>>> d320154e
     }
 
     private static Map<String, Object> startMessage(List<Object> stackTraceList, String exceptionMessage) {

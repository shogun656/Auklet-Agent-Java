package io.auklet.agent;

import org.slf4j.Logger;
import org.slf4j.LoggerFactory;

import java.lang.management.ManagementFactory;
import java.lang.management.OperatingSystemMXBean;
import java.util.*;

public class SystemMetrics {

<<<<<<< HEAD
    static private Logger logger = LoggerFactory.getLogger(SystemMetrics.class);

    private SystemMetrics(){ }
=======
    private SystemMetrics() { }
>>>>>>> ad376a46

    private static OperatingSystemMXBean operatingSystemMXBean;

    protected static void initSystemMetrics() {
        operatingSystemMXBean = ManagementFactory.getOperatingSystemMXBean();
        operatingSystemMXBean.getSystemLoadAverage();
    }

    protected static Map<String, Object> getSystemMetrics() {
        double memUsage;
        try{
            com.sun.management.OperatingSystemMXBean mxBean =
                    (com.sun.management.OperatingSystemMXBean) ManagementFactory.getOperatingSystemMXBean();
            memUsage = 100 *
                    (1 - ((double) mxBean.getFreePhysicalMemorySize() / (double) mxBean.getTotalPhysicalMemorySize()));
        }catch (Exception e) {
            // If Exception occurs, it mean we can not use com.sun.management package and
            // we fall back without recording mem usage
            logger.warn("Underlying JVM does not support sun framework implementation");
            memUsage = 0;
        }
        try {
            Map<String, Object> obj = new HashMap<>();
            obj.put("outboundNetwork", 0);
            obj.put("inboundNetwork", 0);
            obj.put("cpuUsage",
                    100 * (operatingSystemMXBean.getSystemLoadAverage() / operatingSystemMXBean.getAvailableProcessors()));
            obj.put("memoryUsage", memUsage);
            return obj;
        } catch (Exception e) {
            logger.error("Error while getting system metrics: " + e.getMessage());
        }
        return null;
    }
}<|MERGE_RESOLUTION|>--- conflicted
+++ resolved
@@ -9,13 +9,9 @@
 
 public class SystemMetrics {
 
-<<<<<<< HEAD
     static private Logger logger = LoggerFactory.getLogger(SystemMetrics.class);
 
-    private SystemMetrics(){ }
-=======
     private SystemMetrics() { }
->>>>>>> ad376a46
 
     private static OperatingSystemMXBean operatingSystemMXBean;
 

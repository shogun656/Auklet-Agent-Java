--- conflicted
+++ resolved
@@ -15,11 +15,9 @@
 import javax.net.ssl.TrustManagerFactory;
 import java.io.BufferedInputStream;
 import java.io.FileInputStream;
-import java.nio.charset.StandardCharsets;
 import java.security.KeyStore;
 import java.security.cert.CertificateFactory;
 import java.security.cert.X509Certificate;
-import java.util.Scanner;
 import java.util.concurrent.ScheduledExecutorService;
 
 public final class MQTT {
@@ -28,25 +26,12 @@
 
     private MQTT(){ }
 
-<<<<<<< HEAD
     protected static MqttAsyncClient connectMqtt(ScheduledExecutorService executorService){
 
-        JSONObject brokerJSON = getbroker();
+        JSONObject brokerJSON = getBroker();
 
         if(brokerJSON != null) {
             String serverUrl = "ssl://" + brokerJSON.get("brokers") + ":" + brokerJSON.get("port");
-=======
-    protected static MqttClient connectMqtt(String folderPath, ScheduledExecutorService executorService) {
-        JSONObject brokerJSON = getBroker();
-
-        if(brokerJSON != null) {
-            String serverUrl = "ssl://" + brokerJSON.getString("brokers") + ":" + brokerJSON.getString("port");
-            logger.info("Auklet MQTT connection url: {}", serverUrl);
-            String caFilePath = folderPath + "/CA";
-            logger.info("Auklet MQTT connection looking for CA files at: {}", caFilePath);
-            String mqttUserName = Device.getClient_Username();
-            String mqttPassword = Device.getClient_Password();
->>>>>>> 3f6511d4
 
             MqttAsyncClient client;
             try {
@@ -55,15 +40,9 @@
                 client.setCallback(getMqttCallback());
                 client.setBufferOpts(getDisconnectBufferOptions());
 
-<<<<<<< HEAD
-                System.out.println("starting connect the server...");
+                logger.info("Auklet starting connect the MQTT server...");
                 client.connect(getMqttConnectOptions());
-                System.out.println("connected!");
-=======
-                logger.info("Auklet starting connect the MQTT server...");
-                client.connect(options);
                 logger.info("Auklet MQTT client connected!");
->>>>>>> 3f6511d4
 
                 return client;
             } catch (Exception e) {

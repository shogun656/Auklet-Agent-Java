--- conflicted
+++ resolved
@@ -24,45 +24,19 @@
 
     private MQTT(){ }
 
-<<<<<<< HEAD
     protected static MqttAsyncClient connectMqtt(ScheduledExecutorService executorService){
 
         JSONObject brokerJSON = getbroker();
 
         if(brokerJSON != null) {
             String serverUrl = "ssl://" + brokerJSON.get("brokers") + ":" + brokerJSON.get("port");
-=======
-    protected static MqttClient connectMqtt(String folderPath, ScheduledExecutorService executorService) {
-        JSONObject brokerJSON = getbroker();
-
-        if(brokerJSON != null) {
-            String serverUrl = "ssl://" + brokerJSON.getString("brokers") + ":" + brokerJSON.getString("port");
-            String caFilePath = folderPath + "/CA";
-            String mqttUserName = Device.getClient_Username();
-            String mqttPassword = Device.getClient_Password();
->>>>>>> ad376a46
 
             MqttAsyncClient client;
             try {
-<<<<<<< HEAD
                 client = new MqttAsyncClient(serverUrl, Device.getClient_Id(), new MemoryPersistence(),
                         new TimerPingSender(), executorService);
                 client.setCallback(getMqttCallback());
                 client.setBufferOpts(getDisconnectBufferOptions());
-=======
-                client = new MqttClient(serverUrl, Device.getClient_Id(), new MemoryPersistence(), executorService);
-                MqttConnectOptions options = new MqttConnectOptions();
-                options.setUserName(mqttUserName);
-                options.setPassword(mqttPassword.toCharArray());
-
-                options.setConnectionTimeout(60);
-                options.setKeepAliveInterval(60);
-                options.setCleanSession(true);
-                options.setMqttVersion(MqttConnectOptions.MQTT_VERSION_3_1);
-
-                SSLSocketFactory socketFactory = getSocketFactory(caFilePath);
-                options.setSocketFactory(socketFactory);
->>>>>>> ad376a46
 
                 System.out.println("starting connect the server...");
                 client.connect(getMqttConnectOptions());
@@ -75,7 +49,6 @@
             }
         }
         return null;
-<<<<<<< HEAD
     }
 
     private static MqttCallback getMqttCallback() {
@@ -130,8 +103,6 @@
         disconnectOptions.setPersistBuffer(true);
         disconnectOptions.setBufferSize(DataRetention.getBufferSize());
         return disconnectOptions;
-=======
->>>>>>> ad376a46
     }
 
     private static SSLSocketFactory getSocketFactory (String caFilePath) {

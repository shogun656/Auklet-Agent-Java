buildscript {
    repositories {
        jcenter()
    }
    dependencies {
        classpath group: 'org.whitesource', name: 'whitesource-gradle-plugin', version: '0.8'
    }
}

plugins {
    id 'java'
    id 'com.github.johnrengelman.shadow' version '2.0.1'
    id 'maven'
    id 'maven-publish'
    id 'com.jfrog.bintray' version '1.8.4'
}

apply plugin: 'whitesource'

group "${theGroup}"
version "${theVersion}"
description = 'Official Auklet SDK for Java and other JVM languages.'

sourceCompatibility = '1.8'
targetCompatibility = '1.8'

repositories {
    jcenter()
    mavenCentral()
}

dependencies {
    compile "org.apache.httpcomponents:httpclient:4.5.5"
    compile 'org.json:json:20180813'
    compile "org.msgpack:jackson-dataformat-msgpack:0.8.16"
    compile "org.eclipse.paho:org.eclipse.paho.client.mqttv3:1.2.0"
<<<<<<< HEAD
    compile "com.github.purejavacomm:purejavacomm:1.0.1.RELEASE"
=======
    compile "org.slf4j:slf4j-api:1.7.25"
    testCompile "org.slf4j:slf4j-simple:1.7.25"
>>>>>>> 3f6511d4
}

test {
    testLogging.showStandardStreams = true
}

task sourcesJar(type: Jar, dependsOn: classes) {
    classifier = 'sources'
    from sourceSets.main.allSource
}

task javadocJar(type: Jar, dependsOn: javadoc) {
    classifier = 'javadoc'
    from javadoc.destinationDir
}

jar {
    manifest {
        attributes(
            'Built-By': 'CircleCI',
            'Built-Date': new Date(),
            'Built-JDK': System.getProperty('java.version'),
            'Implementation-Version': version,
            'Implementation-Title': project.name,
        )
    }
}

def pomConfig = {
    licenses {
        license {
            name "The Apache Software License, Version 2.0"
            url "http://www.apache.org/licenses/LICENSE-2.0.txt"
            distribution "repo"
        }
    }
    scm {
       url "https://github.com/aukletio/Auklet-Agent-Java"
    }
}

publishing {
    publications {
        AukletJavaAgent(MavenPublication) {
            from components.java
            artifact sourcesJar
            artifact javadocJar
            groupId "${theGroup}"
            artifactId "${theName}"
            version "${theVersion}"
            pom.withXml {
                def root = asNode()
                root.appendNode('description', "${description}")
                root.appendNode('name', 'Auklet Java Agent')
                root.appendNode('url', 'https://auklet.io')
                root.children().last() + pomConfig
            }
        }
    }
}

bintray {
    user = System.getenv('BINTRAY_USER')
    key = System.getenv('BINTRAY_API_KEY')
    publications = ['AukletJavaAgent']
    publish = true
    pkg {
        userOrg = 'aukletio'
        repo = 'agent-java'
        name = "${theName}"
        desc = "${description}"
        websiteUrl = 'https://github.com/aukletio/Auklet-Agent-Java'
        issueTrackerUrl = 'https://github.com/aukletio/Auklet-Agent-Java/issues'
        vcsUrl = 'https://github.com/aukletio/Auklet-Agent-Java.git'
        licenses = ['Apache-2.0']
        publicDownloadNumbers = true
    }
}<|MERGE_RESOLUTION|>--- conflicted
+++ resolved
@@ -34,12 +34,9 @@
     compile 'org.json:json:20180813'
     compile "org.msgpack:jackson-dataformat-msgpack:0.8.16"
     compile "org.eclipse.paho:org.eclipse.paho.client.mqttv3:1.2.0"
-<<<<<<< HEAD
     compile "com.github.purejavacomm:purejavacomm:1.0.1.RELEASE"
-=======
     compile "org.slf4j:slf4j-api:1.7.25"
     testCompile "org.slf4j:slf4j-simple:1.7.25"
->>>>>>> 3f6511d4
 }
 
 test {
